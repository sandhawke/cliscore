import { describe, it } from 'node:test';
import assert from 'node:assert/strict';
import { runTestFile, formatResults, getSummary } from '../src/runner.js';
import { writeFile, mkdir, rm } from 'fs/promises';
import { join } from 'path';

const TEST_DIR = '/tmp/cliscore-test-runner';

describe('Runner', () => {
  describe('runTestFile', () => {
    it('should run passing test', async () => {
      const content = `\`\`\`cliscore
$ echo "hello"
hello
\`\`\`
`;
      const testFile = join(TEST_DIR, 'passing.md');
      await mkdir(TEST_DIR, { recursive: true });
      await writeFile(testFile, content);

      const result = await runTestFile(testFile);

      assert.equal(result.passed, 1);
      assert.equal(result.failed, 0);
      assert.equal(result.failures.length, 0);

      await rm(TEST_DIR, { recursive: true, force: true });
    });

    it('should detect failing test', async () => {
      const content = `\`\`\`cliscore
$ echo "hello"
goodbye
\`\`\`
`;
      const testFile = join(TEST_DIR, 'failing.md');
      await mkdir(TEST_DIR, { recursive: true });
      await writeFile(testFile, content);

      const result = await runTestFile(testFile);

      assert.equal(result.passed, 0);
      assert.equal(result.failed, 1);
      assert.equal(result.failures.length, 1);
      assert.equal(result.failures[0].command, 'echo "hello"');
      assert.ok(result.failures[0].error);

      await rm(TEST_DIR, { recursive: true, force: true });
    });

    it('should run multiple tests', async () => {
      const content = `\`\`\`cliscore
$ echo "test1"
test1
$ echo "test2"
test2
$ echo "test3"
wrong
\`\`\`
`;
      const testFile = join(TEST_DIR, 'multiple.md');
      await mkdir(TEST_DIR, { recursive: true });
      await writeFile(testFile, content);

      const result = await runTestFile(testFile);

      assert.equal(result.passed, 2);
      assert.equal(result.failed, 1);
      assert.equal(result.failures.length, 1);

      await rm(TEST_DIR, { recursive: true, force: true });
    });

    it('should handle regex patterns', async () => {
      const content = `\`\`\`cliscore
$ echo "test123"
test\\d+ (re)
\`\`\`
`;
      const testFile = join(TEST_DIR, 'regex.md');
      await mkdir(TEST_DIR, { recursive: true });
      await writeFile(testFile, content);

      const result = await runTestFile(testFile);

      assert.equal(result.passed, 1);
      assert.equal(result.failed, 0);

      await rm(TEST_DIR, { recursive: true, force: true });
    });

    it('should handle glob patterns', async () => {
      const content = `\`\`\`cliscore
$ echo "file123.txt"
file*.txt (glob)
\`\`\`
`;
      const testFile = join(TEST_DIR, 'glob.md');
      await mkdir(TEST_DIR, { recursive: true });
      await writeFile(testFile, content);

      const result = await runTestFile(testFile);

      assert.equal(result.passed, 1);
      assert.equal(result.failed, 0);

      await rm(TEST_DIR, { recursive: true, force: true });
    });

    it('should handle ellipsis', async () => {
      const content = `\`\`\`cliscore
$ printf "first\\nmiddle\\nlast"
first
...
last
\`\`\`
`;
      const testFile = join(TEST_DIR, 'ellipsis.md');
      await mkdir(TEST_DIR, { recursive: true });
      await writeFile(testFile, content);

      const result = await runTestFile(testFile);

      assert.equal(result.passed, 1);
      assert.equal(result.failed, 0);

      await rm(TEST_DIR, { recursive: true, force: true });
    });

    it('should include actual output in failures', async () => {
      const content = `\`\`\`cliscore
$ echo "actual"
expected
\`\`\`
`;
      const testFile = join(TEST_DIR, 'with-output.md');
      await mkdir(TEST_DIR, { recursive: true });
      await writeFile(testFile, content);

      const result = await runTestFile(testFile);

      assert.equal(result.failed, 1);
      assert.equal(result.failures[0].actualOutput.length, 1);
      assert.equal(result.failures[0].actualOutput[0], 'actual');

      await rm(TEST_DIR, { recursive: true, force: true });
    });

    it('should handle UTF format .t files', async () => {
      const content = `  $ echo "test"
  test
`;
      const testFile = join(TEST_DIR, 'utf.t');
      await mkdir(TEST_DIR, { recursive: true });
      await writeFile(testFile, content);

      const result = await runTestFile(testFile);

      assert.equal(result.passed, 1);
      assert.equal(result.failed, 0);

      await rm(TEST_DIR, { recursive: true, force: true });
    });
  });

  describe('formatResults', () => {
    it('should format successful results', () => {
      const results = [{
        file: 'test.md',
        passed: 3,
        failed: 0,
        failures: []
      }];

      const output = formatResults(results);

      assert.match(output, /all tests passed/i);
      assert.match(output, /3/);
    });

    it('should format failed results', () => {
      const results = [{
        file: 'test.md',
        passed: 1,
        failed: 1,
        failures: [{
          command: 'echo "test"',
          lineNumber: 5,
          error: 'Output mismatch',
          actualOutput: ['wrong']
        }],
        passes: []
      }];

<<<<<<< HEAD
      const output = formatResults(results, 2); // Use verbose mode
=======
      // Use verbosity 2 to see detailed failure information
      const output = formatResults(results, 2);
>>>>>>> 9ce04dc1

      assert.match(output, /test\.md/);
      assert.match(output, /Line 5/);
      assert.match(output, /echo "test"/);
      assert.match(output, /Output mismatch/);
      assert.match(output, /wrong/);
    });

    it('should show pass rate', () => {
      const results = [{
        file: 'test.md',
        passed: 7,
        failed: 3,
        failures: []
      }];

      const output = formatResults(results);

      assert.match(output, /70\.0%/);
    });
  });

  describe('getSummary', () => {
    it('should calculate summary statistics', () => {
      const results = [
        { file: 'test1.md', passed: 5, failed: 1, failures: [] },
        { file: 'test2.md', passed: 3, failed: 0, failures: [] },
        { file: 'test3.md', passed: 2, failed: 2, failures: [] }
      ];

      const summary = getSummary(results);

      assert.equal(summary.totalFiles, 3);
      assert.equal(summary.filesWithFailures, 2);
      assert.equal(summary.totalPassed, 10);
      assert.equal(summary.totalFailed, 3);
      assert.equal(summary.totalTests, 13);
      assert.ok(Math.abs(summary.passRate - 76.92) < 0.1);
    });

    it('should handle all passing', () => {
      const results = [
        { file: 'test1.md', passed: 5, failed: 0, failures: [] },
        { file: 'test2.md', passed: 3, failed: 0, failures: [] }
      ];

      const summary = getSummary(results);

      assert.equal(summary.filesWithFailures, 0);
      assert.equal(summary.passRate, 100);
    });

    it('should handle empty results', () => {
      const results = [];

      const summary = getSummary(results);

      assert.equal(summary.totalFiles, 0);
      assert.equal(summary.totalTests, 0);
      assert.equal(summary.passRate, 0);
    });
  });
});<|MERGE_RESOLUTION|>--- conflicted
+++ resolved
@@ -192,12 +192,8 @@
         passes: []
       }];
 
-<<<<<<< HEAD
-      const output = formatResults(results, 2); // Use verbose mode
-=======
       // Use verbosity 2 to see detailed failure information
       const output = formatResults(results, 2);
->>>>>>> 9ce04dc1
 
       assert.match(output, /test\.md/);
       assert.match(output, /Line 5/);
